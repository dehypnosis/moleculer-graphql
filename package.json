--- conflicted
+++ resolved
@@ -1,13 +1,7 @@
 {
   "name": "@pledgeit/moleculer-graphql",
-<<<<<<< HEAD
-  "version": "0.0.4",
+  "version": "0.0.5",
   "description": "Everything you need to get a graphql api gateway up and running for your moleculer services",
-=======
-  "version": "0.0.1",
-  "description":
-    "Everything you need to get a graphql api gateway up and running for your moleculer services",
->>>>>>> 569c0f5f
   "scripts": {
     "prepublish": "yarn build",
     "clean": "rm -rf lib && rm -rf node6",
